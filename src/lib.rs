// mod counting_bloom_filter;

extern crate bigint;
extern crate bit_vec;
extern crate fasthash;

use bigint::uint::U512;
use bit_vec::BitVec;
use fasthash::murmur3::hash128;
use std::ops::Add;

pub struct BloomFilter {
    capacity: usize,
    bitvec: BitVec,
    error_rate: f64,
    num_of_hashfuncs: usize,
    num_of_elements: usize,
    dup_check: bool,
}

// Counting Bloomfilter gives the opportunity to check certain
// elements crossed a certain threshold.
// pub type CountingBloomFilter = BloomFilter;

// The number of bits for the bloom filter is given by the following formula
// m = math.ceil((n * math.log(p)) / math.log(1.0 / (pow(2.0, math.log(2.0)))))
#[inline(always)]
fn nbits(n: usize, p: f64) -> usize {
    let numerator = n as f64 * p.ln();
    let denominator = (1.0_f64 / 2.0_f64.powf(2.0_f64.ln())).ln();
    (numerator / denominator).ceil() as usize
}

<<<<<<< HEAD
// k = round((m / n) * math.log(2));
#[inline(always)]
=======
// Iterations gives the number of hash functions to be used.
// The formula is : k = round((m / n) * math.log(2));
#[inline]
>>>>>>> c225cd09
fn iterations(m: usize, n: usize) -> usize {
    ((m as f64 / n as f64) * 2.0_f64.ln()).round() as usize
}

impl BloomFilter {
    pub fn new(capacity: usize, error_rate: f64, dup_check: bool) -> BloomFilter {
        if capacity == 0 {
            panic!("capacity must be greater than zero");
        }
        if error_rate <= 0.0 || error_rate > 1.0 {
            panic!("error_rate must be greater than 0.0 and less than 1.0");
        }
        let num_of_bits = nbits(capacity, error_rate);
        let num_of_hashfuncs = iterations(num_of_bits, capacity);
        BloomFilter {
            bitvec: BitVec::from_elem(num_of_bits, false),
            capacity,
            error_rate,
            num_of_hashfuncs,
            num_of_elements: 0,
            dup_check,
        }
    }

    pub fn bitvec_len(&self) -> usize {
        self.bitvec.len()
    }

    pub fn capacity(&self) -> usize {
        self.capacity
    }

    pub fn len(&self) -> usize {
        self.num_of_elements
    }

    pub fn error_rate(&self) -> f64 {
        self.error_rate
    }
    pub fn is_empty(&self) -> bool {
        self.len() == 0
    }

    pub fn add(&mut self, data: &[u8]) -> Result<bool, &'static str> {
        if self.num_of_elements == self.capacity {
            return Err("You are adding to the bloom filter that is already full");
        }
        let hash = hash128(data);
        let hash64_first = (hash & (2_u128.pow(64) - 1)) as u64;
        let hash64_second = (hash >> 64) as u64;
        let mut result_hash: U512 = hash64_first.into();
        let mut exists = true;
        for value in 0..self.num_of_hashfuncs {
            let temp: U512 = U512::from(value) * U512::from(hash64_second);
            result_hash = result_hash.add(temp);
            let index = result_hash % U512::from(self.bitvec_len());
            if self.dup_check && self.bitvec.get(index.as_u64() as usize) == Some(false) {
                exists = false;
            }
            self.bitvec.set(index.as_u64() as usize, true);
        }
        if self.dup_check && exists {
            return Ok(false);
        }
        self.num_of_elements += 1;
        return Ok(true);
    }

    pub fn contains(&self, data: &[u8]) -> bool {
        let hash = hash128(data);
        let hash64_first = (hash & (2_u128.pow(64) - 1)) as u64;
        let hash64_second = (hash >> 64) as u64;
        let mut result_hash: U512 = hash64_first.into();
        for value in 0..self.num_of_hashfuncs {
            let temp: U512 = U512::from(value) * U512::from(hash64_second);
            result_hash = result_hash.add(temp);
            let index = result_hash % U512::from(self.bitvec_len());
            if self.bitvec.get(index.as_u64() as usize) == Some(false) {
                return false;
            }
        }
        true
    }
}

#[cfg(test)]
mod tests {
    use crate::BloomFilter;

    #[test]
    fn test_single_element() {
        let mut b = BloomFilter::new(20000, 0.01, true);
        assert!(b.add("Test".as_bytes()).unwrap(), true);
        assert!(b.contains("Test".as_bytes()));
    }

    #[test]
    #[should_panic]
    fn test_empty_bloom_zero_capacity_filter() {
        let _b = BloomFilter::new(0, 0.01, true);
    }
    #[test]
    #[should_panic]
    fn test_empty_bloom_zero_error_rate_filter() {
        let _b = BloomFilter::new(10, 0.000, true);
    }

    #[test]
    #[should_panic]
    fn test_empty_bloom_negative_error_rate_filter() {
        let _b = BloomFilter::new(10, -0.010, true);
    }

    #[test]
    fn test_full_bloom_filter() {
        let mut b = BloomFilter::new(10, 0.01, true);
        // Add 11 elements to the 10 capacity Bloomfilter
        let elements = vec![
            "April is the cruellest month, breeding",
            "Lilacs out of the dead land, mixing",
            "Memory and desire, stirring",
            "Dull roots with spring rain.",
            "Winter kept us warm, covering",
            "Earth in forgetful snow, feeding",
            "A little life with dried tubers.",
            "Summer surprised us, coming over the Starnbergersee",
            "With a shower of rain; we stopped in the colonnade,",
            "And went on in sunlight, into the Hofgarten,",
            "And drank coffee, and talked for an hour.",
        ];
        for element in &elements[..9] {
            assert!(b.add(element.as_bytes()).unwrap(), true);
        }
        assert!(
            b.add((&elements[10]).as_ref()).unwrap(),
            "You are adding to the bloom filter that is full"
        );
    }

    #[test]
    fn test_multiple_elements() {
        let mut b = BloomFilter::new(20000, 0.01, true);
        let elements = vec![
            "Bin gar keine Russin, stamm’ aus Litauen, echt deutsch.",
            "And when we were children, staying at the arch-duke’s,",
            "My cousin’s, he took me out on a sled,",
            "And I was frightened. He said, Marie,",
            "Marie, hold on tight. And down we went.",
            "In the mountains, there you feel free.",
            "I read, much of the night, and go south in the winter.",
        ];
        for element in &elements {
            b.add(element.as_bytes()).unwrap();
        }
        for element in &elements {
            assert!(b.contains(element.as_bytes()));
        }
        assert_eq!(
            b.contains("What are the roots that clutch, what branches grow".as_bytes()),
            false
        );
        assert_eq!(elements.len(), b.len())
    }
    #[test]
    fn test_multiple_duplicate_elements() {
        let mut b = BloomFilter::new(20000, 0.01, true);
        let elements = vec![
            "Out of this stony rubbish? Son of man,",
            "Out of this stony rubbish? Son of man,",
            "You cannot say, or guess, for you know only",
            "You cannot say, or guess, for you know only",
        ];
        assert_eq!(b.add(elements[0].as_bytes()).unwrap(), true);
        assert_eq!(b.len(), 1);
        assert_eq!(b.add(elements[1].as_bytes()).unwrap(), false);
        assert_eq!(b.len(), 1);
        assert_eq!(b.add(elements[2].as_bytes()).unwrap(), true);
        assert_eq!(b.len(), 2);
        assert_eq!(b.add(elements[3].as_bytes()).unwrap(), false);
        assert_eq!(b.len(), 2);
    }

    #[test]
    fn test_multiple_duplicate_elements_with_dup_check_false() {
        let mut b = BloomFilter::new(20000, 0.01, false);
        let elements = vec![
            "A heap of broken images, where the sun beats,",
            "A heap of broken images, where the sun beats,",
            "And the dead tree gives no shelter, the cricket no relief,",
            "And the dead tree gives no shelter, the cricket no relief,",
        ];
        assert_eq!(b.add(elements[0].as_bytes()).unwrap(), true);
        assert_eq!(b.len(), 1);
        assert_eq!(b.add(elements[1].as_bytes()).unwrap(), true);
        assert_eq!(b.len(), 2);
        assert_eq!(b.add(elements[2].as_bytes()).unwrap(), true);
        assert_eq!(b.len(), 3);
        assert_eq!(b.add(elements[3].as_bytes()).unwrap(), true);
        assert_eq!(b.len(), 4);
        for i in vec![
            "A heap of broken images, where the sun beats,",
            "And the dead tree gives no shelter, the cricket no relief,",
        ] {
            assert!(b.contains(i.as_bytes()))
        }
    }
}<|MERGE_RESOLUTION|>--- conflicted
+++ resolved
@@ -1,5 +1,3 @@
-// mod counting_bloom_filter;
-
 extern crate bigint;
 extern crate bit_vec;
 extern crate fasthash;
@@ -31,14 +29,10 @@
     (numerator / denominator).ceil() as usize
 }
 
-<<<<<<< HEAD
-// k = round((m / n) * math.log(2));
-#[inline(always)]
-=======
+
 // Iterations gives the number of hash functions to be used.
 // The formula is : k = round((m / n) * math.log(2));
-#[inline]
->>>>>>> c225cd09
+#[inline(always)]
 fn iterations(m: usize, n: usize) -> usize {
     ((m as f64 / n as f64) * 2.0_f64.ln()).round() as usize
 }
